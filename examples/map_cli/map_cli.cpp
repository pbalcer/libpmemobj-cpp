--- conflicted
+++ resolved
@@ -208,19 +208,10 @@
 main(int argc, char *argv[])
 {
 	if (argc < 4) {
-<<<<<<< HEAD
 		std::cerr
 			<< "usage: " << argv[0]
-			<< " file-name <persistent|volatile> [insert|insert_new <key value>|get <key>|remove <key> | remove_free <key>]"
+			<< " file-name <persistent|volatile> [insert <key value>|insert_new <key value>|get <key>|remove <key> | remove_free <key>]"
 			<< std::endl;
-=======
-		std::cerr << "usage: " << argv[0]
-			  << " file-name <persistent|volatile> "
-			     "[insert <key value>|insert_new "
-			     "<key value>|get <key>|remove <key> | remove_free "
-			     "<key>]"
-			  << std::endl;
->>>>>>> fe7eb657
 		return 1;
 	}
 
